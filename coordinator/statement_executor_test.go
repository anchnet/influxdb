package coordinator_test

import (
	"bytes"
	"errors"
	"io"
	"os"
	"reflect"
	"regexp"
	"testing"
	"time"

	"github.com/davecgh/go-spew/spew"
	"github.com/influxdata/influxdb/coordinator"
	"github.com/influxdata/influxdb/influxql"
	"github.com/influxdata/influxdb/internal"
	"github.com/influxdata/influxdb/models"
	"github.com/influxdata/influxdb/services/meta"
	"github.com/influxdata/influxdb/tsdb"
	"go.uber.org/zap"
)

const (
	// DefaultDatabase is the default database name used in tests.
	DefaultDatabase = "db0"

	// DefaultRetentionPolicy is the default retention policy name used in tests.
	DefaultRetentionPolicy = "rp0"
)

// Ensure query executor can execute a simple SELECT statement.
func TestQueryExecutor_ExecuteQuery_SelectStatement(t *testing.T) {
	e := DefaultQueryExecutor()

	// The meta client should return a single shard owned by the local node.
	e.MetaClient.ShardGroupsByTimeRangeFn = func(database, policy string, min, max time.Time) (a []meta.ShardGroupInfo, err error) {
		return []meta.ShardGroupInfo{
			{ID: 1, Shards: []meta.ShardInfo{
				{ID: 100, Owners: []meta.ShardOwner{{NodeID: 0}}},
			}},
		}, nil
	}

	// The TSDB store should return an IteratorCreator for shard.
	// This IteratorCreator returns a single iterator with "value" in the aux fields.
	e.TSDBStore.ShardGroupFn = func(ids []uint64) tsdb.ShardGroup {
		if !reflect.DeepEqual(ids, []uint64{100}) {
			t.Fatalf("unexpected shard ids: %v", ids)
		}

		var sh MockShard
		sh.CreateIteratorFn = func(m string, opt influxql.IteratorOptions) (influxql.Iterator, error) {
			return &FloatIterator{Points: []influxql.FloatPoint{
				{Name: "cpu", Time: int64(0 * time.Second), Aux: []interface{}{float64(100)}},
				{Name: "cpu", Time: int64(1 * time.Second), Aux: []interface{}{float64(200)}},
			}}, nil
		}
		sh.FieldDimensionsFn = func(measurements []string) (fields map[string]influxql.DataType, dimensions map[string]struct{}, err error) {
			if !reflect.DeepEqual(measurements, []string{"cpu"}) {
				t.Fatalf("unexpected source: %#v", measurements)
			}
			return map[string]influxql.DataType{"value": influxql.Float}, nil, nil
		}
		return &sh
	}

	// Verify all results from the query.
	if a := ReadAllResults(e.ExecuteQuery(`SELECT * FROM cpu`, "db0", 0)); !reflect.DeepEqual(a, []*influxql.Result{
		{
			StatementID: 0,
			Series: []*models.Row{{
				Name:    "cpu",
				Columns: []string{"time", "value"},
				Values: [][]interface{}{
					{time.Unix(0, 0).UTC(), float64(100)},
					{time.Unix(1, 0).UTC(), float64(200)},
				},
			}},
		},
	}) {
		t.Fatalf("unexpected results: %s", spew.Sdump(a))
	}
}

// Ensure query executor can enforce a maximum bucket selection count.
func TestQueryExecutor_ExecuteQuery_MaxSelectBucketsN(t *testing.T) {
	e := DefaultQueryExecutor()
	e.StatementExecutor.MaxSelectBucketsN = 3

	// The meta client should return a single shards on the local node.
	e.MetaClient.ShardGroupsByTimeRangeFn = func(database, policy string, min, max time.Time) (a []meta.ShardGroupInfo, err error) {
		return []meta.ShardGroupInfo{
			{ID: 1, Shards: []meta.ShardInfo{
				{ID: 100, Owners: []meta.ShardOwner{{NodeID: 0}}},
			}},
		}, nil
	}

	e.TSDBStore.ShardGroupFn = func(ids []uint64) tsdb.ShardGroup {
		if !reflect.DeepEqual(ids, []uint64{100}) {
			t.Fatalf("unexpected shard ids: %v", ids)
		}

		var sh MockShard
		sh.CreateIteratorFn = func(m string, opt influxql.IteratorOptions) (influxql.Iterator, error) {
			return &FloatIterator{
				Points: []influxql.FloatPoint{{Name: "cpu", Time: int64(0 * time.Second), Aux: []interface{}{float64(100)}}},
			}, nil
		}
		sh.FieldDimensionsFn = func(measurements []string) (fields map[string]influxql.DataType, dimensions map[string]struct{}, err error) {
			if !reflect.DeepEqual(measurements, []string{"cpu"}) {
				t.Fatalf("unexpected source: %#v", measurements)
			}
			return map[string]influxql.DataType{"value": influxql.Float}, nil, nil
		}
		return &sh
	}

	// Verify all results from the query.
	if a := ReadAllResults(e.ExecuteQuery(`SELECT count(value) FROM cpu WHERE time >= '2000-01-01T00:00:05Z' AND time < '2000-01-01T00:00:35Z' GROUP BY time(10s)`, "db0", 0)); !reflect.DeepEqual(a, []*influxql.Result{
		{
			StatementID: 0,
			Err:         errors.New("max-select-buckets limit exceeded: (4/3)"),
		},
	}) {
		t.Fatalf("unexpected results: %s", spew.Sdump(a))
	}
}

func TestStatementExecutor_NormalizeDropSeries(t *testing.T) {
	q, err := influxql.ParseQuery("DROP SERIES FROM cpu")
	if err != nil {
		t.Fatalf("unexpected error parsing query: %v", err)
	}

	stmt := q.Statements[0].(*influxql.DropSeriesStatement)

	s := &coordinator.StatementExecutor{
		MetaClient: &internal.MetaClientMock{
			DatabaseFn: func(name string) *meta.DatabaseInfo {
				t.Fatal("meta client should not be called")
				return nil
			},
		},
	}
	if err := s.NormalizeStatement(stmt, "foo"); err != nil {
		t.Fatalf("unexpected error normalizing statement: %v", err)
	}

	m := stmt.Sources[0].(*influxql.Measurement)
	if m.Database != "" {
		t.Fatalf("database rewritten when not supposed to: %v", m.Database)
	}
	if m.RetentionPolicy != "" {
		t.Fatalf("database rewritten when not supposed to: %v", m.RetentionPolicy)
	}

	if exp, got := "DROP SERIES FROM cpu", q.String(); exp != got {
		t.Fatalf("generated query does match parsed: exp %v, got %v", exp, got)
	}
}

func TestStatementExecutor_NormalizeDeleteSeries(t *testing.T) {
	q, err := influxql.ParseQuery("DELETE FROM cpu")
	if err != nil {
		t.Fatalf("unexpected error parsing query: %v", err)
	}

	stmt := q.Statements[0].(*influxql.DeleteSeriesStatement)

	s := &coordinator.StatementExecutor{
		MetaClient: &internal.MetaClientMock{
			DatabaseFn: func(name string) *meta.DatabaseInfo {
				t.Fatal("meta client should not be called")
				return nil
			},
		},
	}
	if err := s.NormalizeStatement(stmt, "foo"); err != nil {
		t.Fatalf("unexpected error normalizing statement: %v", err)
	}

	m := stmt.Sources[0].(*influxql.Measurement)
	if m.Database != "" {
		t.Fatalf("database rewritten when not supposed to: %v", m.Database)
	}
	if m.RetentionPolicy != "" {
		t.Fatalf("database rewritten when not supposed to: %v", m.RetentionPolicy)
	}

	if exp, got := "DELETE FROM cpu", q.String(); exp != got {
		t.Fatalf("generated query does match parsed: exp %v, got %v", exp, got)
	}
}

// QueryExecutor is a test wrapper for coordinator.QueryExecutor.
type QueryExecutor struct {
	*influxql.QueryExecutor

	MetaClient        MetaClient
	TSDBStore         TSDBStore
	StatementExecutor *coordinator.StatementExecutor
	LogOutput         bytes.Buffer
}

// NewQueryExecutor returns a new instance of QueryExecutor.
// This query executor always has a node id of 0.
func NewQueryExecutor() *QueryExecutor {
	e := &QueryExecutor{
		QueryExecutor: influxql.NewQueryExecutor(),
	}
	e.StatementExecutor = &coordinator.StatementExecutor{
		MetaClient: &e.MetaClient,
		TSDBStore:  &e.TSDBStore,
		ShardMapper: &coordinator.LocalShardMapper{
			MetaClient: &e.MetaClient,
			TSDBStore:  &e.TSDBStore,
		},
	}
	e.QueryExecutor.StatementExecutor = e.StatementExecutor

	var out io.Writer = &e.LogOutput
	if testing.Verbose() {
		out = io.MultiWriter(out, os.Stderr)
	}
	e.QueryExecutor.WithLogger(zap.New(
		zap.NewTextEncoder(),
		zap.Output(zap.AddSync(out)),
	))

	return e
}

// DefaultQueryExecutor returns a QueryExecutor with a database (db0) and retention policy (rp0).
func DefaultQueryExecutor() *QueryExecutor {
	e := NewQueryExecutor()
	e.MetaClient.DatabaseFn = DefaultMetaClientDatabaseFn
	return e
}

// ExecuteQuery parses query and executes against the database.
func (e *QueryExecutor) ExecuteQuery(query, database string, chunkSize int) <-chan *influxql.Result {
	return e.QueryExecutor.ExecuteQuery(MustParseQuery(query), influxql.ExecutionOptions{
		Database:  database,
		ChunkSize: chunkSize,
	}, make(chan struct{}))
}

// TSDBStore is a mockable implementation of coordinator.TSDBStore.
type TSDBStore struct {
	CreateShardFn  func(database, policy string, shardID uint64, enabled bool) error
	WriteToShardFn func(shardID uint64, points []models.Point) error

	RestoreShardFn func(id uint64, r io.Reader) error
	BackupShardFn  func(id uint64, since time.Time, w io.Writer) error

	DeleteDatabaseFn        func(name string) error
	DeleteMeasurementFn     func(database, name string) error
	DeleteRetentionPolicyFn func(database, name string) error
	DeleteShardFn           func(id uint64) error
	DeleteSeriesFn          func(database string, sources []influxql.Source, condition influxql.Expr) error
<<<<<<< HEAD
	DatabaseIndexFn         func(name string) tsdb.Index
	ShardIteratorCreatorFn  func(id uint64) influxql.IteratorCreator
=======
	DatabaseIndexFn         func(name string) *tsdb.DatabaseIndex
	ShardGroupFn            func(ids []uint64) tsdb.ShardGroup
>>>>>>> 3722fa38
}

func (s *TSDBStore) CreateShard(database, policy string, shardID uint64, enabled bool) error {
	if s.CreateShardFn == nil {
		return nil
	}
	return s.CreateShardFn(database, policy, shardID, enabled)
}

func (s *TSDBStore) WriteToShard(shardID uint64, points []models.Point) error {
	return s.WriteToShardFn(shardID, points)
}

func (s *TSDBStore) RestoreShard(id uint64, r io.Reader) error {
	return s.RestoreShardFn(id, r)
}

func (s *TSDBStore) BackupShard(id uint64, since time.Time, w io.Writer) error {
	return s.BackupShardFn(id, since, w)
}

func (s *TSDBStore) DeleteDatabase(name string) error {
	return s.DeleteDatabaseFn(name)
}

func (s *TSDBStore) DeleteMeasurement(database, name string) error {
	return s.DeleteMeasurementFn(database, name)
}

func (s *TSDBStore) DeleteRetentionPolicy(database, name string) error {
	return s.DeleteRetentionPolicyFn(database, name)
}

func (s *TSDBStore) DeleteShard(id uint64) error {
	return s.DeleteShardFn(id)
}

func (s *TSDBStore) DeleteSeries(database string, sources []influxql.Source, condition influxql.Expr) error {
	return s.DeleteSeriesFn(database, sources, condition)
}

func (s *TSDBStore) ShardGroup(ids []uint64) tsdb.ShardGroup {
	return s.ShardGroupFn(ids)
}

func (s *TSDBStore) DatabaseIndex(name string) tsdb.Index {
	return s.DatabaseIndexFn(name)
}

func (s *TSDBStore) Measurements(database string, cond influxql.Expr) ([]string, error) {
	return nil, nil
}

func (s *TSDBStore) MeasurementNames(database string, cond influxql.Expr) ([][]byte, error) {
	return nil, nil
}

func (s *TSDBStore) TagValues(database string, cond influxql.Expr) ([]tsdb.TagValues, error) {
	return nil, nil
}

type MockShard struct {
	Measurements      []string
	FieldDimensionsFn func(measurements []string) (fields map[string]influxql.DataType, dimensions map[string]struct{}, err error)
	CreateIteratorFn  func(m string, opt influxql.IteratorOptions) (influxql.Iterator, error)
	ExpandSourcesFn   func(sources influxql.Sources) (influxql.Sources, error)
}

func (sh *MockShard) MeasurementsByRegex(re *regexp.Regexp) []string {
	names := make([]string, 0, len(sh.Measurements))
	for _, name := range sh.Measurements {
		if re.MatchString(name) {
			names = append(names, name)
		}
	}
	return names
}

func (sh *MockShard) FieldDimensions(measurements []string) (fields map[string]influxql.DataType, dimensions map[string]struct{}, err error) {
	return sh.FieldDimensionsFn(measurements)
}

func (sh *MockShard) MapType(measurement, field string) influxql.DataType {
	f, d, err := sh.FieldDimensions([]string{measurement})
	if err != nil {
		return influxql.Unknown
	}

	if typ, ok := f[field]; ok {
		return typ
	} else if _, ok := d[field]; ok {
		return influxql.Tag
	}
	return influxql.Unknown
}

func (sh *MockShard) CreateIterator(measurement string, opt influxql.IteratorOptions) (influxql.Iterator, error) {
	return sh.CreateIteratorFn(measurement, opt)
}

func (sh *MockShard) ExpandSources(sources influxql.Sources) (influxql.Sources, error) {
	return sh.ExpandSourcesFn(sources)
}

// MustParseQuery parses s into a query. Panic on error.
func MustParseQuery(s string) *influxql.Query {
	q, err := influxql.ParseQuery(s)
	if err != nil {
		panic(err)
	}
	return q
}

// ReadAllResults reads all results from c and returns as a slice.
func ReadAllResults(c <-chan *influxql.Result) []*influxql.Result {
	var a []*influxql.Result
	for result := range c {
		a = append(a, result)
	}
	return a
}

// FloatIterator is a represents an iterator that reads from a slice.
type FloatIterator struct {
	Points []influxql.FloatPoint
	stats  influxql.IteratorStats
}

func (itr *FloatIterator) Stats() influxql.IteratorStats { return itr.stats }
func (itr *FloatIterator) Close() error                  { return nil }

// Next returns the next value and shifts it off the beginning of the points slice.
func (itr *FloatIterator) Next() (*influxql.FloatPoint, error) {
	if len(itr.Points) == 0 {
		return nil, nil
	}

	v := &itr.Points[0]
	itr.Points = itr.Points[1:]
	return v, nil
}<|MERGE_RESOLUTION|>--- conflicted
+++ resolved
@@ -259,13 +259,7 @@
 	DeleteRetentionPolicyFn func(database, name string) error
 	DeleteShardFn           func(id uint64) error
 	DeleteSeriesFn          func(database string, sources []influxql.Source, condition influxql.Expr) error
-<<<<<<< HEAD
-	DatabaseIndexFn         func(name string) tsdb.Index
-	ShardIteratorCreatorFn  func(id uint64) influxql.IteratorCreator
-=======
-	DatabaseIndexFn         func(name string) *tsdb.DatabaseIndex
 	ShardGroupFn            func(ids []uint64) tsdb.ShardGroup
->>>>>>> 3722fa38
 }
 
 func (s *TSDBStore) CreateShard(database, policy string, shardID uint64, enabled bool) error {
@@ -309,10 +303,6 @@
 
 func (s *TSDBStore) ShardGroup(ids []uint64) tsdb.ShardGroup {
 	return s.ShardGroupFn(ids)
-}
-
-func (s *TSDBStore) DatabaseIndex(name string) tsdb.Index {
-	return s.DatabaseIndexFn(name)
 }
 
 func (s *TSDBStore) Measurements(database string, cond influxql.Expr) ([]string, error) {
