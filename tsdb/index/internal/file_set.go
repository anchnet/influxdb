package internal

import (
	"github.com/influxdata/influxdb/models"
	"github.com/influxdata/influxdb/pkg/bloom"
	"github.com/influxdata/influxdb/pkg/estimator"
	"github.com/influxdata/influxdb/tsdb"
	"github.com/influxdata/influxdb/tsdb/index/tsi1"
)

// File is a mock implementation of a tsi1.File.
type File struct {
<<<<<<< HEAD
	Closef               func() error
	Pathf                func() string
	IDf                  func() int
	Levelf               func() int
	Measurementf         func(name []byte) tsi1.MeasurementElem
	MeasurementIteratorf func() tsi1.MeasurementIterator
	HasSeriesf           func(name []byte, tags models.Tags, buf []byte) (exists, tombstoned bool)
	// Seriesf                      func(name []byte, tags models.Tags) tsi1.SeriesIDElem
	// SeriesNf                     func() uint64
	TagKeyf                      func(name, key []byte) tsi1.TagKeyElem
	TagKeyIteratorf              func(name []byte) tsi1.TagKeyIterator
	TagValuef                    func(name, key, value []byte) tsi1.TagValueElem
	TagValueIteratorf            func(name, key []byte) tsi1.TagValueIterator
	SeriesIDIteratorf            func() tsi1.SeriesIDIterator
	MeasurementSeriesIDIteratorf func(name []byte) tsi1.SeriesIDIterator
	TagKeySeriesIDIteratorf      func(name, key []byte) tsi1.SeriesIDIterator
	TagValueSeriesIDIteratorf    func(name, key, value []byte) tsi1.SeriesIDIterator
	MergeSeriesSketchesf         func(s, t estimator.Sketch) error
	MergeMeasurementsSketchesf   func(s, t estimator.Sketch) error
	Retainf                      func()
	Releasef                     func()
	Filterf                      func() *bloom.Filter
=======
	Closef                     func() error
	Pathf                      func() string
	IDf                        func() int
	Levelf                     func() int
	Measurementf               func(name []byte) tsi1.MeasurementElem
	MeasurementIteratorf       func() tsi1.MeasurementIterator
	HasSeriesf                 func(name []byte, tags models.Tags, buf []byte) (exists, tombstoned bool)
	Seriesf                    func(name []byte, tags models.Tags) tsdb.SeriesElem
	SeriesNf                   func() uint64
	TagKeyf                    func(name, key []byte) tsi1.TagKeyElem
	TagKeyIteratorf            func(name []byte) tsi1.TagKeyIterator
	TagValuef                  func(name, key, value []byte) tsi1.TagValueElem
	TagValueIteratorf          func(name, key []byte) tsi1.TagValueIterator
	SeriesIteratorf            func() tsdb.SeriesIterator
	MeasurementSeriesIteratorf func(name []byte) tsdb.SeriesIterator
	TagKeySeriesIteratorf      func(name, key []byte) tsdb.SeriesIterator
	TagValueSeriesIteratorf    func(name, key, value []byte) tsdb.SeriesIterator
	MergeSeriesSketchesf       func(s, t estimator.Sketch) error
	MergeMeasurementsSketchesf func(s, t estimator.Sketch) error
	Retainf                    func()
	Releasef                   func()
	Filterf                    func() *bloom.Filter
>>>>>>> 97ab61ad
}

func (f *File) Close() error                                  { return f.Closef() }
func (f *File) Path() string                                  { return f.Pathf() }
func (f *File) ID() int                                       { return f.IDf() }
func (f *File) Level() int                                    { return f.Levelf() }
func (f *File) Measurement(name []byte) tsi1.MeasurementElem  { return f.Measurementf(name) }
func (f *File) MeasurementIterator() tsi1.MeasurementIterator { return f.MeasurementIteratorf() }
func (f *File) HasSeries(name []byte, tags models.Tags, buf []byte) (exists, tombstoned bool) {
	return f.HasSeriesf(name, tags, buf)
}
<<<<<<< HEAD
func (f *File) TagKey(name, key []byte) tsi1.TagKeyElem        { return f.TagKeyf(name, key) }
func (f *File) TagKeyIterator(name []byte) tsi1.TagKeyIterator { return f.TagKeyIteratorf(name) }
=======
func (f *File) Series(name []byte, tags models.Tags) tsdb.SeriesElem { return f.Seriesf(name, tags) }
func (f *File) SeriesN() uint64                                      { return f.SeriesNf() }
func (f *File) TagKey(name, key []byte) tsi1.TagKeyElem              { return f.TagKeyf(name, key) }
func (f *File) TagKeyIterator(name []byte) tsi1.TagKeyIterator       { return f.TagKeyIteratorf(name) }
>>>>>>> 97ab61ad
func (f *File) TagValue(name, key, value []byte) tsi1.TagValueElem {
	return f.TagValuef(name, key, value)
}
func (f *File) TagValueIterator(name, key []byte) tsi1.TagValueIterator {
	return f.TagValueIteratorf(name, key)
}
<<<<<<< HEAD
func (f *File) SeriesIDIterator() tsi1.SeriesIDIterator { return f.SeriesIDIteratorf() }
func (f *File) MeasurementSeriesIDIterator(name []byte) tsi1.SeriesIDIterator {
	return f.MeasurementSeriesIDIteratorf(name)
}
func (f *File) TagKeySeriesIDIterator(name, key []byte) tsi1.SeriesIDIterator {
	return f.TagKeySeriesIDIteratorf(name, key)
}
func (f *File) TagValueSeriesIDIterator(name, key, value []byte) tsi1.SeriesIDIterator {
	return f.TagValueSeriesIDIteratorf(name, key, value)
=======
func (f *File) SeriesIterator() tsdb.SeriesIterator { return f.SeriesIteratorf() }
func (f *File) MeasurementSeriesIterator(name []byte) tsdb.SeriesIterator {
	return f.MeasurementSeriesIteratorf(name)
}
func (f *File) TagKeySeriesIterator(name, key []byte) tsdb.SeriesIterator {
	return f.TagKeySeriesIteratorf(name, key)
}
func (f *File) TagValueSeriesIterator(name, key, value []byte) tsdb.SeriesIterator {
	return f.TagValueSeriesIteratorf(name, key, value)
>>>>>>> 97ab61ad
}
func (f *File) MergeSeriesSketches(s, t estimator.Sketch) error { return f.MergeSeriesSketchesf(s, t) }
func (f *File) MergeMeasurementsSketches(s, t estimator.Sketch) error {
	return f.MergeMeasurementsSketchesf(s, t)
}
func (f *File) Retain()               { f.Retainf() }
func (f *File) Release()              { f.Releasef() }
func (f *File) Filter() *bloom.Filter { return f.Filterf() }<|MERGE_RESOLUTION|>--- conflicted
+++ resolved
@@ -10,16 +10,13 @@
 
 // File is a mock implementation of a tsi1.File.
 type File struct {
-<<<<<<< HEAD
-	Closef               func() error
-	Pathf                func() string
-	IDf                  func() int
-	Levelf               func() int
-	Measurementf         func(name []byte) tsi1.MeasurementElem
-	MeasurementIteratorf func() tsi1.MeasurementIterator
-	HasSeriesf           func(name []byte, tags models.Tags, buf []byte) (exists, tombstoned bool)
-	// Seriesf                      func(name []byte, tags models.Tags) tsi1.SeriesIDElem
-	// SeriesNf                     func() uint64
+	Closef                       func() error
+	Pathf                        func() string
+	IDf                          func() int
+	Levelf                       func() int
+	Measurementf                 func(name []byte) tsi1.MeasurementElem
+	MeasurementIteratorf         func() tsi1.MeasurementIterator
+	HasSeriesf                   func(name []byte, tags models.Tags, buf []byte) (exists, tombstoned bool)
 	TagKeyf                      func(name, key []byte) tsi1.TagKeyElem
 	TagKeyIteratorf              func(name []byte) tsi1.TagKeyIterator
 	TagValuef                    func(name, key, value []byte) tsi1.TagValueElem
@@ -33,30 +30,6 @@
 	Retainf                      func()
 	Releasef                     func()
 	Filterf                      func() *bloom.Filter
-=======
-	Closef                     func() error
-	Pathf                      func() string
-	IDf                        func() int
-	Levelf                     func() int
-	Measurementf               func(name []byte) tsi1.MeasurementElem
-	MeasurementIteratorf       func() tsi1.MeasurementIterator
-	HasSeriesf                 func(name []byte, tags models.Tags, buf []byte) (exists, tombstoned bool)
-	Seriesf                    func(name []byte, tags models.Tags) tsdb.SeriesElem
-	SeriesNf                   func() uint64
-	TagKeyf                    func(name, key []byte) tsi1.TagKeyElem
-	TagKeyIteratorf            func(name []byte) tsi1.TagKeyIterator
-	TagValuef                  func(name, key, value []byte) tsi1.TagValueElem
-	TagValueIteratorf          func(name, key []byte) tsi1.TagValueIterator
-	SeriesIteratorf            func() tsdb.SeriesIterator
-	MeasurementSeriesIteratorf func(name []byte) tsdb.SeriesIterator
-	TagKeySeriesIteratorf      func(name, key []byte) tsdb.SeriesIterator
-	TagValueSeriesIteratorf    func(name, key, value []byte) tsdb.SeriesIterator
-	MergeSeriesSketchesf       func(s, t estimator.Sketch) error
-	MergeMeasurementsSketchesf func(s, t estimator.Sketch) error
-	Retainf                    func()
-	Releasef                   func()
-	Filterf                    func() *bloom.Filter
->>>>>>> 97ab61ad
 }
 
 func (f *File) Close() error                                  { return f.Closef() }
@@ -68,22 +41,15 @@
 func (f *File) HasSeries(name []byte, tags models.Tags, buf []byte) (exists, tombstoned bool) {
 	return f.HasSeriesf(name, tags, buf)
 }
-<<<<<<< HEAD
 func (f *File) TagKey(name, key []byte) tsi1.TagKeyElem        { return f.TagKeyf(name, key) }
 func (f *File) TagKeyIterator(name []byte) tsi1.TagKeyIterator { return f.TagKeyIteratorf(name) }
-=======
-func (f *File) Series(name []byte, tags models.Tags) tsdb.SeriesElem { return f.Seriesf(name, tags) }
-func (f *File) SeriesN() uint64                                      { return f.SeriesNf() }
-func (f *File) TagKey(name, key []byte) tsi1.TagKeyElem              { return f.TagKeyf(name, key) }
-func (f *File) TagKeyIterator(name []byte) tsi1.TagKeyIterator       { return f.TagKeyIteratorf(name) }
->>>>>>> 97ab61ad
+
 func (f *File) TagValue(name, key, value []byte) tsi1.TagValueElem {
 	return f.TagValuef(name, key, value)
 }
 func (f *File) TagValueIterator(name, key []byte) tsi1.TagValueIterator {
 	return f.TagValueIteratorf(name, key)
 }
-<<<<<<< HEAD
 func (f *File) SeriesIDIterator() tsi1.SeriesIDIterator { return f.SeriesIDIteratorf() }
 func (f *File) MeasurementSeriesIDIterator(name []byte) tsi1.SeriesIDIterator {
 	return f.MeasurementSeriesIDIteratorf(name)
@@ -93,17 +59,6 @@
 }
 func (f *File) TagValueSeriesIDIterator(name, key, value []byte) tsi1.SeriesIDIterator {
 	return f.TagValueSeriesIDIteratorf(name, key, value)
-=======
-func (f *File) SeriesIterator() tsdb.SeriesIterator { return f.SeriesIteratorf() }
-func (f *File) MeasurementSeriesIterator(name []byte) tsdb.SeriesIterator {
-	return f.MeasurementSeriesIteratorf(name)
-}
-func (f *File) TagKeySeriesIterator(name, key []byte) tsdb.SeriesIterator {
-	return f.TagKeySeriesIteratorf(name, key)
-}
-func (f *File) TagValueSeriesIterator(name, key, value []byte) tsdb.SeriesIterator {
-	return f.TagValueSeriesIteratorf(name, key, value)
->>>>>>> 97ab61ad
 }
 func (f *File) MergeSeriesSketches(s, t estimator.Sketch) error { return f.MergeSeriesSketchesf(s, t) }
 func (f *File) MergeMeasurementsSketches(s, t estimator.Sketch) error {
